#!/usr/bin/env python
# encoding: utf-8
#
# Copyright © 2019, SAS Institute Inc., Cary, NC, USA.  All Rights Reserved.
# SPDX-License-Identifier: Apache-2.0

"""Commonly used tasks in the analytics life cycle."""

import json
import logging
import math
import pickle  # skipcq BAN-B301
import os
import re
import sys
import warnings

try:
    import swat
except ImportError:
    swat = None

import pandas as pd
from urllib.error import HTTPError

from . import pzmm, utils
from .core import RestObj, current_session, get, get_link, request_link
from .exceptions import AuthorizationError
from .services import model_management as mm
from .services import model_publish as mp
from .services import model_repository as mr
from .utils.pymas import from_pickle
from .utils.misc import installed_packages
from .utils.model_info import get_model_info

logger = logging.getLogger(__name__)

# As of Viya 3.4 model registration fails if character fields are longer
# than 1024 characters
_DESC_MAXLEN = 1024

# As of Viya 3.4 model registration fails if user-defined properties are
# longer than 512 characters.
_PROP_VALUE_MAXLEN = 512
_PROP_NAME_MAXLEN = 60




def _property(k, v):
    return {"name": str(k)[:_PROP_NAME_MAXLEN], "value": str(v)[:_PROP_VALUE_MAXLEN]}



def _sklearn_to_dict(model):
    # Convert Scikit-learn values to built-in Model Manager values
    mappings = {
        "LogisticRegression": "Logistic regression",
        "LinearRegression": "Linear regression",
        "SVC": "Support vector machine",
        "GradientBoostingClassifier": "Gradient boosting",
        "GradientBoostingRegressor": "Gradient boosting",
        "XGBClassifier": "Gradient boosting",
        "XGBRegressor": "Gradient boosting",
        "RandomForestClassifier": "Forest",
        "DecisionTreeClassifier": "Decision tree",
        "DecisionTreeRegressor": "Decision tree",
        "classifier": "classification",
        "regressor": "prediction",
    }

    # If this is a Pipeline extract the final estimator step
    if hasattr(model, "_final_estimator"):
        estimator = model._final_estimator
    else:
        estimator = model
    estimator = type(estimator).__name__

    # Standardize algorithm names
    algorithm = mappings.get(estimator, estimator)

    # Standardize regression/classification terms
    analytic_function = mappings.get(model._estimator_type, model._estimator_type)

    if analytic_function == "classification" and "logistic" in algorithm.lower():
        target_level = "Binary"
    elif analytic_function == "prediction" and (
        "regressor" in estimator.lower() or "regression" in algorithm.lower()
    ):
        target_level = "Interval"
    else:
        target_level = None

    # Can tell if multi-class .multi_class
    result = dict(
        description=str(model)[:_DESC_MAXLEN],
        algorithm=algorithm,
        scoreCodeType="ds2MultiType",
        trainCodeType="Python",
        targetLevel=target_level,
        function=analytic_function,
        tool=f"Python {sys.version_info.major}.{sys.version_info.minor}",
        properties=[_property(k, v) for k, v in model.get_params().items()],
    )

    return result


<<<<<<< HEAD
def _register_sklearn_40(model, model_name, project_name, input_data, output_data, overwrite=False):
    model_info = get_model_info(model, input_data, output_data)
=======
def _register_sklearn_35():
    pass


def _register_sklearn_40(model, model_name, project_name, input_data, output_data=None):
    # TODO: if not sklearn, raise ValueError
>>>>>>> 34c41e13

    # TODO: allow passing description in register_model()

<<<<<<< HEAD
    # Will store filename: file contents as we generate files
    files = {}

    # Write model to a pickle file
    files.update(pzmm.PickleModel.pickle_trained_model(model, model_name))
=======
    with TemporaryDirectory() as folder:
        # Write model to a pickle file
        pzmm.PickleModel.pickle_trained_model(
            model, model_name, folder
        )  # generates folder/name.pickle
>>>>>>> 34c41e13

    # Create a JSON file containing model input fields
    files.update(pzmm.JSONFiles.write_var_json(input_data))
    files.update(pzmm.JSONFiles.write_var_json(output_data, is_input=False))

    if model_info.is_binary_classifier:
        num_categories = 2
    elif model_info.is_classifier:
        num_categories = len(model_info.target_values)
    else:
        num_categories = 0

    files.update(pzmm.JSONFiles.write_model_properties_json(model_name,
                                                                 target_variable=model_info.output_column_names,
                                                                 target_event=model_info.target_values,
                                                                 num_target_categories=num_categories,
                                                                 event_prob_var=None,
                                                                 model_desc=model_info.description[:_DESC_MAXLEN],
                                                                 model_function=model_info.analytic_function,
                                                                 model_type=model_info.algorithm
                                                                 ))
    """
            target_variable : string
                Target variable to be predicted by the model.
            target_event : string
                Model target event. For example: 1 for a binary event.
            num_target_categories : int
                Number of possible target categories. For example: 2 for a binary event.
            event_prob_var : string, optional
                User-provided output event probability variable. This value should match the
                value in outputVar.json. Default is "P_" + target_variable + target_event.
    """
    files.update(pzmm.JSONFiles.write_file_metadata_json(model_name))

<<<<<<< HEAD
    # TODO: How to determine if should call .predict() or .predict_proba()?  Base on output data?
    pzmm.ImportModel.import_model(model_files=files,
                                  model_prefix=model_name,
                                  project=project_name,
                                  predict_method=model.predict,
                                  input_data=input_data,
                                  output_variables=[],
                                  score_cas=True,
                                  missing_values=False  # assuming Pipeline will be used for imputing.
                                  )
=======
                if hasattr(output_fields, "columns"):
                    output_fields.columns = ["EM_CLASSIFICATION"]
                else:
                    output_fields.name = "EM_CLASSIFICATION"
                pzmm.JSONFiles.write_var_json(
                    output_fields, is_input=False, json_path=folder
                )
            else:
                pzmm.JSONFiles.write_var_json(
                    output_data, is_input=False, json_path=folder
                )
        # target_variable
        # target_event (e.g 1 for binary)
        # num_target_event
        # event_prob

        # TODO: allow passing description in register_model()

        pzmm.JSONFiles.write_model_properties_json(
            model_name,
            target_values=None,
            target_variable=None,
            num_target_categories=1,
            model_desc=model_info["description"],
            model_function=model_info["function"],
            model_algorithm=model_info["algorithm"],
            json_path=folder,
        )

        pzmm.JSONFiles.write_file_metadata_json(
            model_name, json_path=folder, is_h2o_model=False
        )

        predict_method = (
            "{}.predict_proba({})"
            if hasattr(model, "predict_proba")
            else "{}.predict({})"
        )
        predict_method = "{}.predict({})"
        metrics = ["EM_CLASSIFICATION"]  # NOTE: only valid for classification models.
        pzmm.ImportModel.import_model(
            folder,
            model_name,
            project_name,
            input_data,
            output_data,
            predict_method,
            metrics=metrics,
        )
>>>>>>> 34c41e13


def _create_project(project_name, model, repo, input_vars=None, output_vars=None):
    """Creates a project based on the model specifications.

    Parameters
    ----------
    project_name : str
        Name of the project to be created
    model : dict
        Model information
    repo : str or dict
        Repository in which to create the project
    input_vars : list
        Input variables formatted as {'name': 'varname'}
    output_vars
        Output variables formatted as {'name': 'varname'}

    Returns
    -------
    RestObj
        The created project
    """
    properties = {k: model[k] for k in model if k in ("function", "targetLevel")}

    function = model.get("function", "").lower()
    algorithm = model.get("algorithm", "").lower()

    # Get input & output variable lists
    # Note: copying lists to avoid altering original
    input_vars = input_vars or model.get("inputVariables", [])
    output_vars = output_vars or model.get("outputVariables", [])[:]
    input_vars = input_vars[:]
    output_vars = output_vars[:]

    # Set prediction or eventProbabilityVariable
    if output_vars:
        if function == "prediction":
            properties["predictionVariable"] = output_vars[0]["name"]
        else:
            properties["eventProbabilityVariable"] = output_vars[0]["name"]

    # Set targetLevel
    if properties.get("targetLevel") is None:
        if function == "classification" and "logistic" in algorithm:
            properties["targetLevel"] = "Binary"
        elif function == "prediction" and "regression" in algorithm:
            properties["targetLevel"] = "Interval"
        else:
            properties["targetLevel"] = None

    project = mr.create_project(
        project_name, repo, variables=input_vars + output_vars, **properties
    )

    # As of Viya 3.4 the 'predictionVariable' and 'eventProbabilityVariable'
    # parameters are not set during project creation.  Update the project if
    # necessary.
    needs_update = False
    for p in ("predictionVariable", "eventProbabilityVariable"):
        if project.get(p) != properties.get(p):
            project[p] = properties.get(p)
            needs_update = True

    if needs_update:
        project = mr.update_project(project)

    return project


def register_model(
    model,
    name,
    project,
    repository=None,
    input=None,
    version=None,
    files=None,
    force=False,
    record_packages=True,
):
    """Register a model in the model repository.

    Parameters
    ----------
    model : swat.CASTable or sklearn.BaseEstimator
        The model to register.  If an instance of ``swat.CASTable`` the table
        is assumed to hold an ASTORE, which will be downloaded and used to
        construct the model to register.  If a scikit-learn estimator, the
        model will be pickled and uploaded to the registry and score code will
        be generated for publishing the model to MAS.
    name : str
        Designated name for the model in the repository.
    project : str or dict
        The name or id of the project, or a dictionary representation of
        the project.
    repository : str or dict, optional
        The name or id of the repository, or a dictionary representation of
        the repository.  If omitted, the default repository will be used.
    input : DataFrame, type, list of type, or dict of str: type, optional
        The expected type for each input value of the target function.
        Can be omitted if target function includes type hints.  If a DataFrame
        is provided, the columns will be inspected to determine type
        information.  If a single type is provided, all columns will be assumed
        to be that type, otherwise a list of column types or a dictionary of
        column_name: type may be provided.
    output : array-like
        A Numpy array or Pandas DataFrame that contains
    version : {'new', 'latest', int}, optional
        Version number of the project in which the model should be created.
        Defaults to 'new'.
    files : list
        A list of dictionaries of the form
        {'name': filename, 'file': filecontent}.
        An optional 'role' key is supported for designating a file as score
        code, astore, etc.
    force : bool, optional
        Create dependencies such as projects and repositories if they do not
        already exist.
    record_packages : bool, optional
        Capture Python packages registered in the environment.  Defaults to
        True.  Ignored if `model` is not a Python object.

    Returns
    -------
    model : RestObj
        The newly registered model as an instance of ``RestObj``

    Notes
    -----
    If the specified model is a CAS table the model data and metadata will be
    written to a temporary zip file and then imported using
    model_repository.import_model_from_zip.

    If the specified model is from the Scikit-Learn package, the model will be
    created using model_repository.create_model and any additional files will
    be uploaded as content.

    .. versionchanged:: v1.3
        Create requirements.txt with installed packages.

    .. versionchanged:: v1.4.5
        Added `record_packages` parameter.

    .. versionchanged:: v1.7.4
        Update ASTORE handling for ease of use and removal of SAS Viya 4 score code errors

    """
    # If version not specified, default to creating a new version
    version = version or "new"

    files = files or []

    # Find the project if it already exists
    p = mr.get_project(project) if project is not None else None

    # Do we need to create the project first?
    create_project = bool(p is None and force is True)

    if p is None and not create_project:
        raise ValueError("Project '{}' not found".format(project))

    # Use default repository if not specified
    try:
        if repository is None:
            repo_obj = mr.default_repository()
        else:
            repo_obj = mr.get_repository(repository)
    except HTTPError as e:
        if e.code == 403:
            raise AuthorizationError(
                "Unable to register model.  User account does not have read permissions "
                "for the /modelRepository/repositories/ URL. Please contact your SAS "
                "Viya administrator."
            )
        raise e

    # Unable to find or create the repo.
    if repo_obj is None and repository is None:
        raise ValueError("Unable to find a default repository")

    if repo_obj is None:
        raise ValueError("Unable to find repository '{}'".format(repository))

    # If model is a CASTable then assume it holds an ASTORE model.  Import these via a ZIP file.
    if "swat.cas.table.CASTable" in str(type(model)):
        if swat is None:
            raise RuntimeError(
                "The 'swat' package is required to work with SAS models."
            )
        if not isinstance(model, swat.CASTable):
            raise ValueError(
                "Parameter 'table' should be an instance of '%r' but "
                "received '%r'." % (swat.CASTable, model)
            )

        if "DataStepSrc" in model.columns:
            zip_file = utils.create_package_from_datastep(model, input=input)
            if create_project:
                out_var = []
                in_var = []
                import zipfile as zp
                import copy

                zip_file_copy = copy.deepcopy(zip_file)
                tmp_zip = zp.ZipFile(zip_file_copy)
                if "outputVar.json" in tmp_zip.namelist():
                    out_var = json.loads(
                        tmp_zip.read("outputVar.json").decode("utf=8")
                    )  # added decode for 3.5 and older
                    for tmp in out_var:
                        tmp.update({"role": "output"})
                if "inputVar.json" in tmp_zip.namelist():
                    in_var = json.loads(
                        tmp_zip.read("inputVar.json").decode("utf-8")
                    )  # added decode for 3.5 and older
                    for tmp in in_var:
                        if tmp["role"] != "input":
                            tmp["role"] = "input"

                if "ModelProperties.json" in tmp_zip.namelist():
                    model_props = json.loads(
                        tmp_zip.read("ModelProperties.json").decode("utf-8")
                    )
                else:
                    model_props = {}
                project = _create_project(
                    project, model_props, repo_obj, in_var, out_var
                )
            model = mr.import_model_from_zip(name, project, zip_file, version=version)
        # Assume ASTORE model if not a DataStep model
        else:
            cas = model.session.get_connection()
            cas.loadactionset("astore")

            if create_project:
                result = cas.astore.describe(rstore=model, epcode=False)
                model_props = utils.astore._get_model_properties(result)

                # Format input & output variable info as lists of dicts
                input_vars = [
                    utils.astore.get_variable_properties(v)
                    for v in result.InputVariables.itertuples()
                ]
                output_vars = [
                    utils.astore.get_variable_properties(v)
                    for v in result.OutputVariables.itertuples()
                ]

                # Set the variable 'role' if it wasn't included (not all astores specify)
                for v in input_vars:
                    v.setdefault("role", "INPUT")
                for v in output_vars:
                    v.setdefault("role", "OUTPUT")

                # Some astores include the target variable in the 'InputVariable' data frame.  Exclude anything not
                # marked as INPUT.
                input_vars = [v for v in input_vars if v["role"] == "INPUT"]

                project = _create_project(
                    project, model_props, repo_obj, input_vars, output_vars
                )
            else:
                project = mr.get_project(project)

            if current_session().version_info() < 4:
                # Upload the model as a ZIP file if using Viya 3.
                zipfile = utils.create_package(model, input=input)
                model = mr.import_model_from_zip(
                    name, project, zipfile, version=version
                )
            else:
                # If using Viya 4, just upload the raw AStore and Model Manager will handle inspection.
                astore = cas.astore.download(rstore=model)
                params = {
                    "name": name,
                    "projectId": project.id,
                    "type": "ASTORE",
                }
                model = mr.post(
                    "/models",
                    files={"files": (f"{model.params['name']}.sasast", astore["blob"])},
                    data=params,
                )
        if files:
            # Upload any additional files
            for file in files:
                if isinstance(file, dict):
                    mr.add_model_content(model, **file)
                else:
                    mr.add_model_content(model, file)
        return model

    # If the model is a scikit-learn model, generate the model dictionary
    # from it and pickle the model for storage
    if all(hasattr(model, attr) for attr in ["_estimator_type", "get_params"]):

        # Pickle the model so we can store it
        model_pkl = pickle.dumps(model)
        files.append({"name": "model.pkl", "file": model_pkl, "role": "Python Pickle"})

        target_funcs = [f for f in ("predict", "predict_proba") if hasattr(model, f)]

        # Extract model properties
        model = _sklearn_to_dict(model)
        model["name"] = name

        # Get package versions in environment
        packages = installed_packages()
        if record_packages and packages is not None:
            model.setdefault("properties", [])

            # Define a custom property to capture each package version
            # NOTE: some packages may not conform to the 'name==version' format
            #  expected here (e.g those installed with pip install -e). Such
            #  packages also generally contain characters that are not allowed
            # in custom properties, so they are excluded here.
            for p in packages:
                if "==" in p:
                    n, v = p.split("==")
                    model["properties"].append(_property("env_%s" % n, v))

            # Generate and upload a requirements.txt file
            files.append({"name": "requirements.txt", "file": "\n".join(packages)})

        # Generate PyMAS wrapper
        try:
            mas_module = from_pickle(
                model_pkl, target_funcs, input_types=input, array_input=True
            )

            # Include score code files from ESP and MAS
            files.append(
                {
                    "name": "dmcas_packagescorecode.sas",
                    "file": mas_module.score_code(),
                    "role": "Score Code",
                }
            )
            files.append(
                {
                    "name": "dmcas_epscorecode.sas",
                    "file": mas_module.score_code(dest="CAS"),
                    "role": "score",
                }
            )
            files.append(
                {
                    "name": "python_wrapper.py",
                    "file": mas_module.score_code(dest="Python"),
                }
            )

            model["inputVariables"] = [
                var.as_model_metadata() for var in mas_module.variables if not var.out
            ]

            model["outputVariables"] = [
                var.as_model_metadata() for var in mas_module.variables if var.out
            ]
        except ValueError:
            # PyMAS creation failed, most likely because input data wasn't
            # provided
            logger.exception("Unable to inspect model %s", model)

            warnings.warn(
                "Unable to determine input/output variables. "
                " Model variables will not be specified and some "
                "model functionality may not be available."
            )
    else:
        # Otherwise, the model better be a dictionary of metadata
        if not isinstance(model, dict):
            raise TypeError(
                "Expected an instance of '%r' but received '%r'." % ({}, model)
            )

    if create_project:
        project = _create_project(project, model, repo_obj)

    # If replacing an existing version, make sure the model version exists
    if str(version).lower() != "new":
        # Update an existing model with new files
        model_obj = mr.get_model(name)
        if model_obj is None:
            raise ValueError(
                "Unable to update version '%s' of model '%s.  "
                "Model not found." % (version, name)
            )
        model = mr.create_model_version(name)
        mr.delete_model_contents(model)
    else:
        # Assume new model to create
        model = mr.create_model(model, project)

    if not isinstance(model, RestObj):
        raise TypeError(
            "Model should be an instance of '%r' but received '%r' "
            "instead." % (RestObj, model)
        )

    # Upload any additional files
    for file in files:
        if isinstance(file, dict):
            mr.add_model_content(model, **file)
        else:
            mr.add_model_content(model, file)

    return model


def publish_model(
    model, destination, code=None, name=None, max_retries=60, replace=False, **kwargs
):
    """Publish a model to a configured publishing destination.

    Parameters
    ----------
    model : str or dict
        The name or id of the model, or a dictionary representation of
        the model.
    destination : str
    code : optional
    name : str, optional
        Name of custom publish name for publish calls that do not have code. Default is None.
    max_retries : int, optional
    replace : bool, optional
        Whether to overwrite the model if it already exists in
        the `destination`
    kwargs : optional
        additional arguments will be passed to the underlying publish
        functions.

    Returns
    -------
    RestObj
        The published model

    Notes
    -----
    If no code is specified, the model is assumed to be already registered in
    the model repository and Model Manager's publishing functionality will be
    used.

    Otherwise, the model publishing API will be used.

    See Also
    --------
    model_management.publish_model
    model_publish.publish_model


    .. versionchanged:: 1.1.0
       Added `replace` option.

    """

    def submit_request():
        # Submit a publishing request
        if code is None:
            dest_obj = mp.get_destination(destination)

            if dest_obj and dest_obj.destinationType == "cas":
                publish_req = mm.publish_model(
                    model,
                    destination,
                    force=replace,
                    name=name,
                    reload_model_table=True,
                )
            else:
                publish_req = mm.publish_model(
                    model, destination, force=replace, name=name
                )
        else:
            publish_req = mp.publish_model(model, destination, code=code, **kwargs)

        # A successfully submitted request doesn't mean a successfully
        # published model.  Response for publish request includes link to
        # check publish log
        result = mr._monitor_job(publish_req, max_retries=max_retries)
        return result

    # Submit and wait for status
    job = submit_request()

    # If model was successfully published and it isn't a MAS module, we're done
    if (
        job.state.lower() == "completed"
        and job.destination.destinationType != "microAnalyticService"
    ):
        return request_link(job, "self")

    # If MAS publish failed and replace=True, attempt to delete the module
    # and republish
    if (
        job.state.lower() == "failed"
        and replace
        and job.destination.destinationType == "microAnalyticService"
    ):
        from .services import microanalytic_score as mas

        mas.delete_module(job.publishName)

        # Resubmit the request
        job = submit_request()

    # Raise exception if still failing
    if job.state.lower() == "failed":
        log = request_link(job, "publishingLog")
        raise RuntimeError("Failed to publish model '%s': %s" % (model, log.log))

    # Raise exception if unknown status received
    if job.state.lower() != "completed":
        raise RuntimeError(
            "Model publishing job in an unknown state: '%s'" % job.state.lower()
        )

    log = request_link(job, "publishingLog")
    msg = log.get("log").lstrip("SUCCESS===")

    # As of Viya 3.4 MAS converts module names to lower case.
    # Since we can't rely on the request module name being preserved, try to
    # parse the URL out of the response so we can retrieve the created module.
    module_url = _parse_module_url(msg)
    if module_url is None:
        raise Exception("Unable to retrieve module URL from publish log.")

    module = get(module_url)

    if "application/vnd.sas.microanalytic.module" in module._headers["content-type"]:
        # Bind Python methods to the module instance that will execute the
        # corresponding MAS module step.
        from sasctl.services import microanalytic_score as mas

        return mas.define_steps(module)
    return module


def update_model_performance(data, model, label, refresh=True):
    """Upload data for calculating model performance metrics.

    Model performance and data distributions can be tracked over time by
    designating one or more tables that contain input data and target values.
    Performance metrics can be updated by uploading a data set for a new time
    period and executing the performance definition.

    Parameters
    ----------
    data : Dataframe
    model : str or dict
        The name or id of the model, or a dictionary representation of
        the model.
    label : str
        The time period the data is from.  Should be unique and will be
        displayed on performance charts.  Examples: 'Q1', '2019', 'APR2019'.
    refresh : bool, optional
        Whether to execute the performance definition and refresh results with
        the new data.

    Returns
    -------
    CASTable
        The CAS table containing the performance data.

    See Also
    --------
    model_management.create_performance_definition

    .. versionadded:: v1.3

    """
    try:
        import swat
    except ImportError:
        raise RuntimeError(
            "The 'swat' package is required to save model " "performance data."
        )

    # Default to true
    refresh = True if refresh is None else refresh

    model_obj = mr.get_model(model)

    if model_obj is None:
        raise ValueError("Model %s was not found." % model)

    project = mr.get_project(model_obj.projectId)

    if project.get("function", "").lower() not in ("prediction", "classification"):
        raise ValueError(
            "Performance monitoring is currently supported for "
            "regression and binary classification projects.  "
            "Received project with '%s' function.  Should be "
            "'Prediction' or 'Classification'." % project.get("function")
        )

    if project.get("targetLevel", "").lower() not in ("interval", "binary"):
        raise ValueError(
            "Performance monitoring is currently supported for "
            "regression and binary classification projects.  "
            "Received project with '%s' target level.  Should be "
            "'Interval' or 'Binary'." % project.get("targetLevel")
        )

    if (
        project.get("predictionVariable", "") == ""
        and project.get("function", "").lower() == "prediction"
    ):
        raise ValueError(
            "Project '%s' does not have a prediction variable " "specified." % project
        )

    if (
        project.get("eventProbabilityVariable", "") == ""
        and project.get("function", "").lower() == "classification"
    ):
        raise ValueError(
            "Project '%s' does not have an Event Probability variable "
            "specified." % project
        )

    # Find the performance definition for the model
    # As of Viya 3.4, no way to search by model or project
    perf_def = None
    for p in mm.list_performance_definitions():
        if project.id in p.projectId:
            perf_def = p
            break

    if perf_def is None:
        raise ValueError(
            "Unable to find a performance definition for model " "'%s'" % model
        )

    # Check where performance datasets should be uploaded
    cas_id = perf_def["casServerId"]
    caslib = perf_def["dataLibrary"]
    table_prefix = perf_def["dataPrefix"]

    # All input variables must be present
    missing_cols = [col for col in perf_def.inputVariables if col not in data.columns]
    if missing_cols:
        raise ValueError(
            "The following columns were expected but not found in "
            "the data set: %s" % ", ".join(missing_cols)
        )

    # If CAS is not executing the model then the output variables must also be
    # provided
    if not perf_def.scoreExecutionRequired:
        missing_cols = [
            col for col in perf_def.outputVariables if col not in data.columns
        ]
        if missing_cols:
            raise ValueError(
                "The following columns were expected but not found in the data "
                "set: %s" % ", ".join(missing_cols)
            )

    sess = current_session()
    regex = r"{}_(\d+)_.*_{}".format(table_prefix, model_obj.id)

    # Save the current setting before overwriting
    orig_sslreqcert = os.environ.get("SSLREQCERT")

    # If SSL connections to microservices are not being verified, don't attempt
    # to verify connections to CAS - most likely certs are not in place.
    if not sess.verify:
        os.environ["SSLREQCERT"] = "no"

    # Upload the performance data to CAS
    with sess.as_swat(server=cas_id) as s:
        s.setsessopt(messagelevel="warning")

        with swat.options(exception_on_severity=2):
            caslib_info = s.table.tableinfo(caslib=caslib)

        all_tables = getattr(caslib_info, "TableInfo", None)
        if all_tables is not None:
            # Find tables with similar names
            perf_tables = all_tables.Name.str.extract(
                regex, flags=re.IGNORECASE, expand=False
            )

            # Get last-used sequence number
            last_seq = perf_tables.dropna().astype(int).max()
            next_seq = 1 if math.isnan(last_seq) else last_seq + 1
        else:
            next_seq = 1

        table_name = "{prefix}_{sequence}_{label}_{model}".format(
            prefix=table_prefix, sequence=next_seq, label=label, model=model_obj.id
        )

        with swat.options(exception_on_severity=2):
            # Table must be promoted so performance jobs can access.
            result = s.upload(
                data, casout=dict(name=table_name, caslib=caslib, promote=True)
            )

            if not hasattr(result, "casTable"):
                raise RuntimeError("Unable to upload performance data to CAS.")

            tbl = result.casTable

    # Restore the original value
    if orig_sslreqcert is not None:
        os.environ["SSLREQCERT"] = orig_sslreqcert

    # Execute the definition if requested
    if refresh:
        mm.execute_performance_definition(perf_def)

    return tbl


def _parse_module_url(msg):
    try:
        details = json.loads(msg)

        module_url = get_link(details, "module")
        module_url = module_url.get("href")
    except json.JSONDecodeError:
        match = re.search(r"(?:rel=module, href=(.*?),)", msg)  # Vya 3.5
        if match is None:
            match = re.search(
                r"(?:Rel: module URI: (.*?) MediaType)", msg
            )  # Format changed in Viya 4.0
        module_url = match.group(1) if match else None

    return module_url<|MERGE_RESOLUTION|>--- conflicted
+++ resolved
@@ -106,33 +106,16 @@
     return result
 
 
-<<<<<<< HEAD
 def _register_sklearn_40(model, model_name, project_name, input_data, output_data, overwrite=False):
     model_info = get_model_info(model, input_data, output_data)
-=======
-def _register_sklearn_35():
-    pass
-
-
-def _register_sklearn_40(model, model_name, project_name, input_data, output_data=None):
-    # TODO: if not sklearn, raise ValueError
->>>>>>> 34c41e13
 
     # TODO: allow passing description in register_model()
 
-<<<<<<< HEAD
     # Will store filename: file contents as we generate files
     files = {}
 
     # Write model to a pickle file
     files.update(pzmm.PickleModel.pickle_trained_model(model, model_name))
-=======
-    with TemporaryDirectory() as folder:
-        # Write model to a pickle file
-        pzmm.PickleModel.pickle_trained_model(
-            model, model_name, folder
-        )  # generates folder/name.pickle
->>>>>>> 34c41e13
 
     # Create a JSON file containing model input fields
     files.update(pzmm.JSONFiles.write_var_json(input_data))
@@ -167,7 +150,6 @@
     """
     files.update(pzmm.JSONFiles.write_file_metadata_json(model_name))
 
-<<<<<<< HEAD
     # TODO: How to determine if should call .predict() or .predict_proba()?  Base on output data?
     pzmm.ImportModel.import_model(model_files=files,
                                   model_prefix=model_name,
@@ -178,57 +160,6 @@
                                   score_cas=True,
                                   missing_values=False  # assuming Pipeline will be used for imputing.
                                   )
-=======
-                if hasattr(output_fields, "columns"):
-                    output_fields.columns = ["EM_CLASSIFICATION"]
-                else:
-                    output_fields.name = "EM_CLASSIFICATION"
-                pzmm.JSONFiles.write_var_json(
-                    output_fields, is_input=False, json_path=folder
-                )
-            else:
-                pzmm.JSONFiles.write_var_json(
-                    output_data, is_input=False, json_path=folder
-                )
-        # target_variable
-        # target_event (e.g 1 for binary)
-        # num_target_event
-        # event_prob
-
-        # TODO: allow passing description in register_model()
-
-        pzmm.JSONFiles.write_model_properties_json(
-            model_name,
-            target_values=None,
-            target_variable=None,
-            num_target_categories=1,
-            model_desc=model_info["description"],
-            model_function=model_info["function"],
-            model_algorithm=model_info["algorithm"],
-            json_path=folder,
-        )
-
-        pzmm.JSONFiles.write_file_metadata_json(
-            model_name, json_path=folder, is_h2o_model=False
-        )
-
-        predict_method = (
-            "{}.predict_proba({})"
-            if hasattr(model, "predict_proba")
-            else "{}.predict({})"
-        )
-        predict_method = "{}.predict({})"
-        metrics = ["EM_CLASSIFICATION"]  # NOTE: only valid for classification models.
-        pzmm.ImportModel.import_model(
-            folder,
-            model_name,
-            project_name,
-            input_data,
-            output_data,
-            predict_method,
-            metrics=metrics,
-        )
->>>>>>> 34c41e13
 
 
 def _create_project(project_name, model, repo, input_vars=None, output_vars=None):
