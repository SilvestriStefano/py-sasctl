--- conflicted
+++ resolved
@@ -109,7 +109,6 @@
 
 
 def _register_sklearn_40(model, model_name, project_name, input_data, output_data=None):
-<<<<<<< HEAD
 
     # TODO: if not sklearn, raise ValueError
 
@@ -119,12 +118,6 @@
 
         # Write model to a pickle file
         pzmm.PickleModel.pickle_trained_model(model, model_name, folder)  # generates folder/name.pickle
-=======
-    with TemporaryDirectory() as folder:
-        pzmm.PickleModel.pickle_trained_model(
-            model, model_name, folder
-        )  # generates folder/name.pickle
->>>>>>> 5b80ee6a
 
         # Create a JSON file containing model input fields
         pzmm.JSONFiles.write_var_json(input_data, is_input=True, json_path=folder)
