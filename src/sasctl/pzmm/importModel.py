--- conflicted
+++ resolved
@@ -75,22 +75,6 @@
     projectId = project["id"]
     projectVersions = mr.list_project_versions(project)
     if versionName == "latest":
-<<<<<<< HEAD
-        # The "latest" option specifies the most recently created version of the project. Search only in that version.
-        modTime = [item["modified"] for item in projectVersions]
-        latestVersion = modTime.index(max(modTime))
-        versionId = projectVersions[latestVersion]["id"]
-    elif versionName == "new":
-        # The "new" option specifies a new project version, so no models with the same name will exist already.
-        return
-    else:
-        # Otherwise, search for the version name specified. If the version name is not found, produce an error message.
-        for version in projectVersions:
-            if versionName == version["name"]:
-                versionId = version["id"]
-                break
-        ValueError("No version with the name specified could be found in the project.")
-=======
         modTime = [item["modified"] for item in projectVersions]
         latestVersion = modTime.index(max(modTime))
         versionId = projectVersions[latestVersion]["id"]
@@ -99,7 +83,6 @@
             if versionName is version["name"]:
                 versionId = version["id"]
                 break
->>>>>>> c62963b8
     projectModels = mr.get(
         "/projects/{}/projectVersions/{}/models".format(projectId, versionId)
     )
@@ -190,15 +173,9 @@
         metrics : string list, optional
             The scoring metrics for the model. The default is a set of two
             metrics: EM_EVENTPROBABILITY and EM_CLASSIFICATION.
-<<<<<<< HEAD
-        projectVersion : str, optional
-            Name of project version to check if a model of the same name already exists. Default
-            value is "latest".
-=======
         projectVersion : string, optional
             The project version to import the model in to on SAS Model Manager. The default value
             is latest.
->>>>>>> c62963b8
         modelFileName : string, optional
             Name of the model file that contains the model. By default None and assigned as
             modelPrefix + '.pickle'.
@@ -332,12 +309,7 @@
             model_exists(project, modelPrefix, force, versionName=projectVersion)
 
             response = mr.import_model_from_zip(
-<<<<<<< HEAD
-                modelPrefix, project, zipIOFile, force, version=projectVersion
-
-=======
                 modelPrefix, project, zipIOFile, force, projectVersion=projectVersion
->>>>>>> c62963b8
             )
             try:
                 print(
