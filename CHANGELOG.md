
Unreleased
----------
**Improvements**
- Added `create_model_version` and `list_model_versions` to `model_repository`
- Added an explicit `ValueError` when attempting to register an ASTORE that can't be downloaded.
- Added `start` and `limit` pagination parameters to all default `list_*` service methods.

**Changes**
- `Session.add_stderr_logger` default logging level changed to `DEBUG`.

<<<<<<< HEAD
**Bugfixes**
- Fixed an issue where `model_repository` did not find models by name once pagination limits were reached. 
=======
- 

v1.1.3 (2019-8-14)
-----------------

 **Bugfixes**
 - Fixed problem causing `register_model` task to include output variables in the input variables list.
 
>>>>>>> 67107d25
 
v1.1.2 (2019-8-12)
-----------------
**Improvements**
 - CAS model table automatically reloaded on `publish_model` task.
 
**Bugfixes**
 - Fixed DS2 score code for CAS that was generated when registering a Python model.
 - `PyMAS.score_code(dest='ESP')` corrected to `dest='EP'`
 - Fixed an issue where long user-defined properties prevented model registration.
 
 
v1.1.1 (2019-8-6)
-----------------
**Bugfixes**
- Fixed an issue where usernames were not parsed correctly from .authinfo files, resulting in failed logins. 


v1.1.0 (2019-8-5)
-----------------
 **Improvements**
- Added `update_module` and `delete_module` methods to MAS service.

**Changed**
- Added `replace` parameter to `sasctl.tasks.publish_model` 
- `Session` hostname's can now be specified in HTTP format: 'http://example.com'.

**Bugfixes**
- Renamed `microanalytic_store` service to `microanalytic_score` 


v1.0.1 (2019-07-31)
-------------------
**Changed**
 - Exceptions moved from `sasctl.core` to `sasctl.exceptions`
 - `SWATCASActionError` raised if ASTORE cannot be saved during model registration.
 - Improved handling of MAS calls made via `define_steps()` 


v1.0.0 (2019-07-24)
-------------------
 **Changed**
 - services are now classes instead of modules.
   Imports of services in the format `import sasctl.services.model_management as mm` must be
   changed to `from sasctl.services import model_management as mm`.
 - `host` and `user` parameters of `Session` renamed to `hostname` and `username` to align with SWAT.
 - Only `InsecureRequestWarning` is suppred instead of all `HTTPWarning`
 
 **Improvements**
 - Added `copy_analytic_store` method to `model_repository` service
 - `AuthenticationError` returned instead of `HTTPError` if session authentication fails.


v0.9.7 (2019-07-18)
-------------------
**Improvements**
 - public_model task also defines methods mapped to MAS module steps when publishing to MAS.
 - SSL verification can be disable with `SSLREQCERT` environment variable.
 - CAs to use for validating SSL certificates can also be specified through the `SSLCALISTLOC` environment variable.
 - Added `execute_performance_task`

**Changes**
 - Updated method signature for `create_performance_definition` in Model Manager.

**Bugfixes**
 - register_model task no longer adds `rc` and `msg` variables from MAS to the project variables.


v0.9.6 (2019-07-15)
-------------------
Initial public release.<|MERGE_RESOLUTION|>--- conflicted
+++ resolved
@@ -9,10 +9,8 @@
 **Changes**
 - `Session.add_stderr_logger` default logging level changed to `DEBUG`.
 
-<<<<<<< HEAD
 **Bugfixes**
 - Fixed an issue where `model_repository` did not find models by name once pagination limits were reached. 
-=======
 - 
 
 v1.1.3 (2019-8-14)
@@ -21,7 +19,6 @@
  **Bugfixes**
  - Fixed problem causing `register_model` task to include output variables in the input variables list.
  
->>>>>>> 67107d25
  
 v1.1.2 (2019-8-12)
 -----------------
